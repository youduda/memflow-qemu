use log::{info, Level};

use core::ffi::c_void;
use libc::{c_ulong, iovec, pid_t, sysconf, _SC_IOV_MAX};

use memflow::prelude::v1::*;

#[derive(Clone, Copy)]
#[repr(transparent)]
struct IoSendVec(iovec);

unsafe impl Send for IoSendVec {}

fn qemu_arg_opt(args: &[String], argname: &str, argopt: &str) -> Option<String> {
    for (idx, arg) in args.iter().enumerate() {
        if arg == argname {
            let name = args[idx + 1].split(',');
            for (i, kv) in name.clone().enumerate() {
                let kvsplt = kv.split('=').collect::<Vec<_>>();
                if kvsplt.len() == 2 {
                    if kvsplt[0] == argopt {
                        return Some(kvsplt[1].to_string());
                    }
                } else if i == 0 {
                    return Some(kv.to_string());
                }
            }
        }
    }

    None
}

fn is_qemu(process: &procfs::process::Process) -> bool {
    process
        .cmdline()
        .ok()
        .and_then(|cmdline| {
            cmdline.iter().nth(0).and_then(|cmd| {
                std::path::Path::new(cmd)
                    .file_name()
                    .and_then(|exe| exe.to_str())
                    .map(|v| v.contains("qemu-system-"))
            })
        })
        .unwrap_or(false)
}

#[derive(Clone)]
pub struct QemuProcfs {
    pub pid: pid_t,
    pub mem_map: MemoryMap<(Address, usize)>,
    temp_iov: Box<[IoSendVec]>,
}

impl QemuProcfs {
    pub fn new() -> Result<Self> {
        let prcs = procfs::process::all_processes()
            .map_err(|_| Error::Connector("unable to list procfs processes"))?;
        let prc = prcs
            .iter()
<<<<<<< HEAD
            .find(|p| is_qemu(p))
=======
            .find(|p| p.stat.comm.starts_with("qemu-system-"))
>>>>>>> 8fb00579
            .ok_or_else(|| Error::Connector("qemu process not found"))?;
        info!("qemu process found with pid {:?}", prc.stat.pid);

        Self::with_process(prc)
    }

    pub fn with_guest_name(name: &str) -> Result<Self> {
        let prcs = procfs::process::all_processes()
            .map_err(|_| Error::Connector("unable to list procefs processes"))?;
        let (prc, _) = prcs
            .iter()
<<<<<<< HEAD
            .filter(|p| is_qemu(p))
=======
            .filter(|p| p.stat.comm.starts_with("qemu-system-"))
>>>>>>> 8fb00579
            .filter_map(|p| {
                if let Ok(c) = p.cmdline() {
                    Some((p, c))
                } else {
                    None
                }
            })
            .find(|(_, c)| qemu_arg_opt(c, "-name", "guest").unwrap_or_default() == name)
            .ok_or_else(|| Error::Connector("qemu process not found"))?;
        info!(
            "qemu process with name {} found with pid {:?}",
            name, prc.stat.pid
        );

        Self::with_process(prc)
    }

    fn with_process(prc: &procfs::process::Process) -> Result<Self> {
        // find biggest memory mapping in qemu process
        let mut maps = prc
            .maps()
            .map_err(|_| Error::Connector("Unable to retrieve Qemu memory maps. Did u run memflow with the correct access rights (SYS_PTRACE or root)?"))?;
        maps.sort_by(|b, a| {
            (a.address.1 - a.address.0)
                .partial_cmp(&(b.address.1 - b.address.0))
                .unwrap()
        });
        let map = maps
            .get(0)
            .ok_or_else(|| Error::Connector("Qemu memory map could not be read"))?;
        info!("qemu memory map found {:?}", map);

        let cmdline = prc
            .cmdline()
            .map_err(|_| Error::Connector("unable to parse qemu arguments"))?;

        // find machine architecture and type
        let machine = if cmdline.len() > 0 && cmdline[0].contains("aarch64") {
            "aarch64".into()
        } else {
            qemu_arg_opt(&cmdline, "-machine", "type").unwrap_or_else(|| "pc".into())
        };

        info!("qemu process started with machine: {}", machine);

        Self::with_machine_and_mem(prc, &machine, map)
    }

    fn with_machine_and_mem(
        prc: &procfs::process::Process,
        machine: &str,
        map: &procfs::process::MemoryMap,
    ) -> Result<Self> {
        let map_base = map.address.0 as usize;
        let map_size = (map.address.1 - map.address.0) as usize;
        info!("qemu memory map size: {:x}", map_size);

        // TODO: instead of hardcoding the memory regions per machine we could just use the hmp to retrieve the proper ranges:
        // sudo virsh qemu-monitor-command win10 --hmp 'info mtree -f' | grep pc\.ram

<<<<<<< HEAD
        // find machine architecture
        let machine = qemu_arg_opt(
            &prc.cmdline()
                .map_err(|_| Error::Connector("Unable to parse qemu arguments"))?,
            "-machine",
            "type",
        )
        .unwrap_or_else(|| "pc".into());
        info!("qemu process started with machine: {}", machine);

=======
>>>>>>> 8fb00579
        let mut mem_map = MemoryMap::new();

        if machine.contains("q35") {
            // q35 -> subtract 2GB
            /*
            0000000000000000-000000000009ffff (prio 0, ram): pc.ram KVM
            00000000000c0000-00000000000c3fff (prio 0, rom): pc.ram @00000000000c0000 KVM
            0000000000100000-000000007fffffff (prio 0, ram): pc.ram @0000000000100000 KVM
            0000000100000000-000000047fffffff (prio 0, ram): pc.ram @0000000080000000 KVM
            */
            // we add all regions additionally shifted to the proper qemu memory map address
            mem_map.push_range(Address::NULL, size::kb(640).into(), map_base.into()); // section: [start - 640kb] -> map to start
                                                                                      // If larger than this specific size, second half after 2 gigs gets moved over past 4gb
                                                                                      // TODO: Probably the same happens with i1440-fx
            if map_size >= size::mb(2816) {
                mem_map.push_range(
                    size::mb(1).into(),
                    size::gb(2).into(),
                    (map_base + size::mb(1)).into(),
                ); // section: [1mb - 2gb] -> map to 1mb
                mem_map.push_range(
                    size::gb(4).into(),
                    (map_size + size::gb(2)).into(),
                    (map_base + size::gb(2)).into(),
                ); // section: [4gb - max] -> map to 2gb
            } else {
                mem_map.push_range(
                    size::mb(1).into(),
                    map_size.into(),
                    (map_base + size::mb(1)).into(),
                ); // section: [1mb - max] -> map to 1mb
            }
        } else if machine.contains("aarch64") {
            // aarch64 machine
            // It is not known for sure whether this is correct for all ARM machines, but
            // it seems like all memory on qemu ARM is shifted by 1GB and is linear from there.
            mem_map.push_range(
                size::gb(1).into(),
                (size::gb(1) + map_size).into(),
                map_base.into(),
            );
        } else {
            // pc-i1440fx
            /*
            0000000000000000-00000000000bffff (prio 0, ram): pc.ram KVM
            00000000000c0000-00000000000cafff (prio 0, rom): pc.ram @00000000000c0000 KVM
            00000000000cb000-00000000000cdfff (prio 0, ram): pc.ram @00000000000cb000 KVM
            00000000000ce000-00000000000e7fff (prio 0, rom): pc.ram @00000000000ce000 KVM
            00000000000e8000-00000000000effff (prio 0, ram): pc.ram @00000000000e8000 KVM
            00000000000f0000-00000000000fffff (prio 0, rom): pc.ram @00000000000f0000 KVM
            0000000000100000-00000000bfffffff (prio 0, ram): pc.ram @0000000000100000 KVM
            0000000100000000-000000023fffffff (prio 0, ram): pc.ram @00000000c0000000 KVM
            */
            mem_map.push_range(Address::NULL, size::kb(768).into(), map_base.into()); // section: [start - 768kb] -> map to start
            mem_map.push_range(
                size::kb(812).into(),
                size::kb(824).into(),
                (map_base + size::kb(812)).into(),
            ); // section: [768kb - 812kb] -> map to 768kb
            mem_map.push_range(
                size::kb(928).into(),
                size::kb(960).into(),
                (map_base + size::kb(928)).into(),
            ); // section: [928kb - 960kb] -> map to 928kb
            mem_map.push_range(
                size::mb(1).into(),
                size::gb(3).into(),
                (map_base + size::mb(1)).into(),
            ); // section: [1mb - 3gb] -> map to 1mb
            mem_map.push_range(
                size::gb(4).into(),
                (map_size + size::gb(1)).into(),
                (map_base + size::gb(3)).into(),
            ); // section: [4gb - max] -> map to 3gb
        }
        info!("qemu machine mem_map: {:?}", mem_map);

        let iov_max = unsafe { sysconf(_SC_IOV_MAX) } as usize;

        Ok(Self {
            pid: prc.stat.pid,
            mem_map,
            temp_iov: vec![
                IoSendVec {
                    0: iovec {
                        iov_base: std::ptr::null_mut::<c_void>(),
                        iov_len: 0
                    }
                };
                iov_max * 2
            ]
            .into_boxed_slice(),
        })
    }

    fn fill_iovec(addr: &Address, data: &[u8], liov: &mut IoSendVec, riov: &mut IoSendVec) {
        let iov_len = data.len();

        liov.0 = iovec {
            iov_base: data.as_ptr() as *mut c_void,
            iov_len,
        };

        riov.0 = iovec {
            iov_base: addr.as_u64() as *mut c_void,
            iov_len,
        };
    }

    fn vm_error() -> Error {
        match unsafe { *libc::__errno_location() } {
            libc::EFAULT => Error::Connector("process_vm_readv failed: EFAULT (remote memory address is invalid)"),
            libc::ENOMEM => Error::Connector("process_vm_readv failed: ENOMEM (unable to allocate memory for internal copies)"),
            libc::EPERM => Error::Connector("process_vm_readv failed: EPERM (insifficient permissions to access the target address space)"),
            libc::ESRCH => Error::Connector("process_vm_readv failed: ESRCH (process not found)"),
            libc::EINVAL => Error::Connector("process_vm_readv failed: EINVAL (invalid value)"),
            _ => Error::Connector("process_vm_readv failed: unknown error")
        }
    }
}

impl PhysicalMemory for QemuProcfs {
    fn phys_read_raw_list(&mut self, data: &mut [PhysicalReadData]) -> Result<()> {
        let mem_map = &self.mem_map;
        let temp_iov = &mut self.temp_iov;

        let mut void = FnExtend::void();
        let mut iter = mem_map.map_iter(
            data.iter_mut()
                .map(|PhysicalReadData(addr, buf)| (*addr, &mut **buf)),
            &mut void,
        );

        let max_iov = temp_iov.len() / 2;
        let (iov_local, iov_remote) = temp_iov.split_at_mut(max_iov);

        let mut elem = iter.next();

        let mut iov_iter = iov_local.iter_mut().zip(iov_remote.iter_mut()).enumerate();
        let mut iov_next = iov_iter.next();

        while let Some(((addr, _), out)) = elem {
            let (cnt, (liov, riov)) = iov_next.unwrap();

            Self::fill_iovec(&addr, out, liov, riov);

            iov_next = iov_iter.next();
            elem = iter.next();

            if elem.is_none() || iov_next.is_none() {
                if unsafe {
                    libc::process_vm_readv(
                        self.pid,
                        iov_local.as_ptr().cast(),
                        (cnt + 1) as c_ulong,
                        iov_remote.as_ptr().cast(),
                        (cnt + 1) as c_ulong,
                        0,
                    )
                } == -1
                {
                    return Err(Self::vm_error());
                }

                iov_iter = iov_local.iter_mut().zip(iov_remote.iter_mut()).enumerate();
                iov_next = iov_iter.next();
            }
        }

        Ok(())
    }

    fn phys_write_raw_list(&mut self, data: &[PhysicalWriteData]) -> Result<()> {
        let mem_map = &self.mem_map;
        let temp_iov = &mut self.temp_iov;

        let mut void = FnExtend::void();
        let mut iter = mem_map.map_iter(data.iter().copied().map(<_>::from), &mut void);
        //let mut iter = mem_map.map_iter(data.iter(), &mut FnExtend::new(|_|{}));

        let max_iov = temp_iov.len() / 2;
        let (iov_local, iov_remote) = temp_iov.split_at_mut(max_iov);

        let mut elem = iter.next();

        let mut iov_iter = iov_local.iter_mut().zip(iov_remote.iter_mut()).enumerate();
        let mut iov_next = iov_iter.next();

        while let Some(((addr, _), out)) = elem {
            let (cnt, (liov, riov)) = iov_next.unwrap();

            Self::fill_iovec(&addr, out, liov, riov);

            iov_next = iov_iter.next();
            elem = iter.next();

            if elem.is_none() || iov_next.is_none() {
                if unsafe {
                    libc::process_vm_writev(
                        self.pid,
                        iov_local.as_ptr().cast(),
                        (cnt + 1) as c_ulong,
                        iov_remote.as_ptr().cast(),
                        (cnt + 1) as c_ulong,
                        0,
                    )
                } == -1
                {
                    return Err(Self::vm_error());
                }

                iov_iter = iov_local.iter_mut().zip(iov_remote.iter_mut()).enumerate();
                iov_next = iov_iter.next();
            }
        }

        Ok(())
    }

    fn metadata(&self) -> PhysicalMemoryMetadata {
        PhysicalMemoryMetadata {
            size: self
                .mem_map
                .as_ref()
                .iter()
                .last()
                .map(|map| map.base().as_usize() + map.output().1)
                .unwrap(),
            readonly: false,
        }
    }
}

/// Creates a new Qemu Procfs Connector instance.
#[connector(name = "qemu_procfs", ty = "QemuProcfs")]
pub fn create_connector(log_level: Level, args: &ConnectorArgs) -> Result<QemuProcfs> {
    simple_logger::SimpleLogger::new()
        .with_level(log_level.to_level_filter())
        .init()
        .ok();

    if let Some(name) = args.get("name").or_else(|| args.get_default()) {
        QemuProcfs::with_guest_name(name)
    } else {
        QemuProcfs::new()
    }
}

#[cfg(test)]
mod tests {
    use super::*;

    #[test]
    fn test_name() {
        assert_eq!(
            qemu_arg_opt(
                &["-name".to_string(), "win10-test".to_string()],
                "-name",
                "guest"
            ),
            Some("win10-test".into())
        );
        assert_eq!(
            qemu_arg_opt(
                &[
                    "-test".to_string(),
                    "-name".to_string(),
                    "win10-test".to_string()
                ],
                "-name",
                "guest"
            ),
            Some("win10-test".into())
        );
        assert_eq!(
            qemu_arg_opt(
                &["-name".to_string(), "win10-test,arg=opt".to_string()],
                "-name",
                "guest"
            ),
            Some("win10-test".into())
        );
        assert_eq!(
            qemu_arg_opt(
                &["-name".to_string(), "guest=win10-test,arg=opt".to_string()],
                "-name",
                "guest"
            ),
            Some("win10-test".into())
        );
        assert_eq!(
            qemu_arg_opt(
                &["-name".to_string(), "arg=opt,guest=win10-test".to_string()],
                "-name",
                "guest"
            ),
            Some("win10-test".into())
        );
        assert_eq!(
            qemu_arg_opt(
                &["-name".to_string(), "arg=opt".to_string()],
                "-name",
                "guest"
            ),
            None
        );
    }

    #[test]
    fn test_machine() {
        assert_eq!(
            qemu_arg_opt(
                &["-machine".to_string(), "q35".to_string()],
                "-machine",
                "type"
            ),
            Some("q35".into())
        );
        assert_eq!(
            qemu_arg_opt(
                &[
                    "-test".to_string(),
                    "-machine".to_string(),
                    "q35".to_string()
                ],
                "-machine",
                "type"
            ),
            Some("q35".into())
        );
        assert_eq!(
            qemu_arg_opt(
                &["-machine".to_string(), "q35,arg=opt".to_string()],
                "-machine",
                "type"
            ),
            Some("q35".into())
        );
        assert_eq!(
            qemu_arg_opt(
                &["-machine".to_string(), "type=pc,arg=opt".to_string()],
                "-machine",
                "type"
            ),
            Some("pc".into())
        );
        assert_eq!(
            qemu_arg_opt(
                &[
                    "-machine".to_string(),
                    "arg=opt,type=pc-i1440fx".to_string()
                ],
                "-machine",
                "type"
            ),
            Some("pc-i1440fx".into())
        );
        assert_eq!(
            qemu_arg_opt(
                &["-machine".to_string(), "arg=opt".to_string()],
                "-machine",
                "type"
            ),
            None
        );
    }
}<|MERGE_RESOLUTION|>--- conflicted
+++ resolved
@@ -59,11 +59,7 @@
             .map_err(|_| Error::Connector("unable to list procfs processes"))?;
         let prc = prcs
             .iter()
-<<<<<<< HEAD
             .find(|p| is_qemu(p))
-=======
-            .find(|p| p.stat.comm.starts_with("qemu-system-"))
->>>>>>> 8fb00579
             .ok_or_else(|| Error::Connector("qemu process not found"))?;
         info!("qemu process found with pid {:?}", prc.stat.pid);
 
@@ -75,11 +71,7 @@
             .map_err(|_| Error::Connector("unable to list procefs processes"))?;
         let (prc, _) = prcs
             .iter()
-<<<<<<< HEAD
             .filter(|p| is_qemu(p))
-=======
-            .filter(|p| p.stat.comm.starts_with("qemu-system-"))
->>>>>>> 8fb00579
             .filter_map(|p| {
                 if let Ok(c) = p.cmdline() {
                     Some((p, c))
@@ -140,19 +132,6 @@
         // TODO: instead of hardcoding the memory regions per machine we could just use the hmp to retrieve the proper ranges:
         // sudo virsh qemu-monitor-command win10 --hmp 'info mtree -f' | grep pc\.ram
 
-<<<<<<< HEAD
-        // find machine architecture
-        let machine = qemu_arg_opt(
-            &prc.cmdline()
-                .map_err(|_| Error::Connector("Unable to parse qemu arguments"))?,
-            "-machine",
-            "type",
-        )
-        .unwrap_or_else(|| "pc".into());
-        info!("qemu process started with machine: {}", machine);
-
-=======
->>>>>>> 8fb00579
         let mut mem_map = MemoryMap::new();
 
         if machine.contains("q35") {
@@ -387,8 +366,8 @@
 }
 
 /// Creates a new Qemu Procfs Connector instance.
-#[connector(name = "qemu_procfs", ty = "QemuProcfs")]
-pub fn create_connector(log_level: Level, args: &ConnectorArgs) -> Result<QemuProcfs> {
+#[connector(name = "qemu_procfs")]
+pub fn create_connector(args: &Args, log_level: Level) -> Result<impl PhysicalMemory + Clone> {
     simple_logger::SimpleLogger::new()
         .with_level(log_level.to_level_filter())
         .init()
