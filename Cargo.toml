[package]
name = "memflow-qemu-procfs"
version = "0.1.5"
authors = ["ko1N <ko1N1337@gmail.com>", "Aurimas Blažulionis <0x60@pm.me>"]
edition = "2018"
description = "qemu procfs connector for the memflow physical memory introspection framework"
documentation = "https://docs.rs/memflow-qemu-procfs"
readme = "README.md"
homepage = "https://memflow.github.io"
repository = "https://github.com/memflow/memflow-qemu-procfs"
license-file = "LICENSE"
keywords = [ "memflow", "introspection", "memory" ]
categories = [ "api-bindings", "memory-management", "os" ]

[lib]
crate-type = ["lib", "cdylib"]

[dependencies]
<<<<<<< HEAD
memflow = { git = "https://github.com/memflow/memflow", branch = "next", features = ["inventory"] }
=======
memflow = { version = "0.1", features = ["inventory"] }
>>>>>>> f2339594
log = { version = "0.4", default-features = false }
simple_logger = "1.0"
procfs = "0.7"
libc = "0.2"

[dev-dependencies]
clap = "2.33"

[profile.release]
lto = true

[features]
default = []
inventory = []

[[example]]
name = "read_phys"
path = "examples/read_phys.rs"<|MERGE_RESOLUTION|>--- conflicted
+++ resolved
@@ -16,11 +16,7 @@
 crate-type = ["lib", "cdylib"]
 
 [dependencies]
-<<<<<<< HEAD
 memflow = { git = "https://github.com/memflow/memflow", branch = "next", features = ["inventory"] }
-=======
-memflow = { version = "0.1", features = ["inventory"] }
->>>>>>> f2339594
 log = { version = "0.4", default-features = false }
 simple_logger = "1.0"
 procfs = "0.7"
